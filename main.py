from fastapi.exceptions import RequestValidationError
import logging
from fastapi import FastAPI, HTTPException, Request
from fastapi.middleware.cors import CORSMiddleware
from fastapi.responses import JSONResponse
from pydantic import BaseModel
from typing import Dict, List, Optional
import datetime
import secrets
from dataclasses import dataclass, asdict
from enum import Enum

app = FastAPI()

origins = [
    "http://localhost:3000",  # React app's origin
]

app.add_middleware(
    CORSMiddleware,
    allow_origins=origins,
    allow_credentials=True,
    allow_methods=["*"],
    allow_headers=["*"],
)

# Setup logger
logging.basicConfig(level=logging.INFO)
logger = logging.getLogger(__name__)

@app.middleware("http")
async def log_requests(request: Request, call_next):
    logger.info(f"Incoming request: {request.method} {request.url.path}")
    logger.info(f"Request headers: {request.headers}")
    logger.info(f"Request query params: {request.query_params}")
    body = await request.body()
    logger.info(f"Request body: {body}")
    response = await call_next(request)
    return response

@app.exception_handler(RequestValidationError)
async def validation_exception_handler(request: Request, exc: RequestValidationError):
    logger.error(f"Validation error: {exc.errors()}")
    return JSONResponse(
        status_code=422,
        content={"detail": exc.errors()}
    )

# In-memory databases
users = {}
tokens = {}
bonds = {}
projects = {}
current_user_id = None
block_offset = 0
frax_token_id = ""

dummy_user = {"id": "0x0000000000000000000000000000000000000000", "name": "Sam", "balances": {}}
users[dummy_user['id']] = dummy_user
current_user_id = dummy_user['id']

class BondState(Enum):
    AUCTION_NOT_STARTED = 0
    AUCTION_LIVE = 1
    BOND_LIVE = 2
    ACTIVITY_HALTED = 3
    BOND_CANCELLED = 4
    BOND_ENDED = 5

class LauncherBondContract:
    def __init__(self):
        self.bonds = {}
        self.issuer_bonds = {}
        self.multi_sig_owners = set()
        self.multi_sig_threshold = 2  # Example threshold
        self.pending_approvals = {}
        self.bond_issuance_stopped = False


    def add_multi_sig_owner(self, owner):
        self.multi_sig_owners.add(owner)

    def remove_multi_sig_owner(self, owner):
        self.multi_sig_owners.discard(owner)

    def create_bond_contract(self, issuer, project_info, bond_details, auction_schedule, bond_repayment):
        bond_contract = BondContract(
            issuer,
            project_info,
            bond_details,
            auction_schedule,
            bond_repayment
        )
        self.bonds[bond_contract.contract_address] = bond_contract
        issuer_bonds = self.issuer_bonds.get(issuer, [])
        if issuer not in self.issuer_bonds:
            self.issuer_bonds[issuer] = [bond_contract.contract_address]
        else:
            self.issuer_bonds[issuer].append(bond_contract.contract_address)
        return bond_contract.contract_address, bond_contract

    def halt_withdrawals(self, bond_id, owner):
        if owner not in self.multi_sig_owners:
            raise PermissionError("Only multi-sig owners can halt withdrawals.")
        if bond_id not in self.pending_approvals:
            self.pending_approvals[bond_id] = set()
        self.pending_approvals[bond_id].add(owner)
        if len(self.pending_approvals[bond_id]) >= self.multi_sig_threshold:
            bond = self.bonds[bond_id]
            bond.withdrawals_halted = True
            return True
        return False

    def stop_bond_issuance(self, owner):
        if owner not in self.multi_sig_owners:
            raise PermissionError("Only multi-sig owners can stop bond issuance.")
        self.bond_issuance_stopped = True

#Launcher Contract Instance
launcher_contract = LauncherBondContract()
launcher_contract.add_multi_sig_owner(dummy_user['id'])

# Classes for ERC20Token and Bond operations
class ERC20Token:
    def __init__(self, name, symbol, total_supply):
        self.contract_address = generate_ethereum_address()
        self.name = name
        self.symbol = symbol
        self.total_supply = total_supply
        self.balances = {}
        self.allowances = {}

    def balanceOf(self, account):
        return self.balances.get(account, 0)

    def transfer(self, sender, receiver, amount):
        if self.balances.get(sender, 0) >= amount:
            self.balances[sender] -= amount
            self.balances[receiver] = self.balances.get(receiver, 0) + amount
            return True
        return False

    def approve(self, owner, spender, amount):
        if owner in self.balances:
            if owner not in self.allowances:
                self.allowances[owner] = {}
            self.allowances[owner][spender] = amount
            return True
        return False

    def transferFrom(self, spender, owner, receiver, amount):
        if self.allowances.get(owner, {}).get(spender, 0) >= amount and self.balances.get(owner, 0) >= amount:
            self.allowances[owner][spender] -= amount
            self.balances[owner] -= amount
            self.balances[receiver] = self.balances.get(receiver, 0) + amount
            return True
        return False

class ERC20Snapshot(ERC20Token):
    def __init__(self, name, symbol, total_supply):
        super().__init__(name, symbol, total_supply)
        self.snapshots = []
        self.snapshot_balances = {}

    def _snapshot(self):
        current_block = get_current_block()
        self.snapshots.append(current_block)
        self.snapshot_balances[current_block] = self.balances.copy()
        return current_block

    def balance_of_at(self, account, snapshot_block):
        if snapshot_block in self.snapshot_balances:
            return self.snapshot_balances[snapshot_block].get(account, 0)
        return 0

class BondContract(ERC20Snapshot):
    def __init__(self, issuer, project_info, bond_details, auction_schedule, bond_repayment):
        super().__init__(bond_details.title, bond_details.tokenSymbol, 0)
        self.issuer = issuer
        self.project_info = project_info
        self.bond_details = bond_details
        self.auction_schedule = auction_schedule
        self.bond_repayment = bond_repayment
        self.activity_halted = False
        
        # Bond state variables
        self.auction_start_block = auction_schedule.startBlock
        self.auction_end_block = auction_schedule.endBlock
        self.bond_end_block = 0
        self.bond_manually_cancelled = False

        self.payments = []
        self.payments_index : Dict[str: int] = {}

        self.total_repaid = 0
        self.last_fully_paid_index = -1

        self.snapshot_bounty : Dict[int, str] = {}
        self.overpayment = 0
        self.withdrawn_funds = False
        self.funds_from_bond_purchase = 0

        self.approved_payees = {}


    def only_issuer(func):
        def wrapper(self, *args, **kwargs):
            if self.issuer != args[0]:
                raise PermissionError("Only the issuer can call this function.")
            return func(self, *args, **kwargs)
        return wrapper

    def reentrancy_protection(func):
        def wrapper(self, *args, **kwargs):
            if self.reentrancy_guard:
                raise RuntimeError("Reentrancy detected.")
            self.reentrancy_guard = True
            result = func(self, *args, **kwargs)
            self.reentrancy_guard = False
            return result
        return wrapper
    
    def convert_date_to_blocks(self, hours=0, days = 0, months = 0, years = 0):
        # Assume each day is 5760 blocks (15 seconds per block)
        return (years * 365 * 5760) + (months * 30 * 5760) + (days * 5760) + (hours * 240)

    def convert_blocks_to_date(self, blocks):
        return DateStruct(hours=blocks // 240, days=blocks // 5760, months=blocks // (5760 * 30), years=blocks // (5760 * 365))
    
    def elapsed_blocks_since_last_snapshot(self):
        if len(self.snapshots) == 0:
            return 0
        if len(self.snapshots) == 1:
            return get_current_block() - self.snapshots[0]
        return get_current_block() - self.snapshots[-1]
                    
    def _calculate_snapshot_payment_due(self, snapshot_block):
        if snapshot_block not in self.snapshot_balances:
            return 0
        start_block = self.auction_end_block
        if len(self.snapshots) > 1:
            start_block = self.snapshots[-1]
        end_snapshot = self.auction_end_block + self.bond_repayment.bondTotalDurationBlocks
        snapshot_block = min(snapshot_block, end_snapshot)
        if start_block >= snapshot_block:
            return 0
        total_amount = self.total_supply * self.bond_details.token_price
        if self.bond_repayment.paymentSchedule == "fixed":
            interest_due = self._get_apr_amount_for_block_window(
                total_amount=total_amount,
                interest_rate=self.bond_details.interest_rate,
                start_block=start_block,
                end_block=snapshot_block
            )
            principal_due = 0
            if self.bond_repayment.repaymentType == "interest-only" and snapshot_block == end_snapshot:
                # If it's an interest-only bond, the principal is due at the end
                principal_due = total_amount
            if self.bond_repayment.repaymentType == "principal-interest":
                elapsed_blocks = snapshot_block - start_block
                principal_per_block = total_amount // (self.bond_repayment.bondTotalDurationBlocks)
                principal_due = elapsed_blocks * principal_per_block
            return principal_due + interest_due
        else:
            raise NotImplementedError("Custom repayment schedules not yet supported.")
    
    def next_eligible_snapshot(self):
        status = self.get_bond_status()
        if status != BondState.BOND_LIVE:
            return 0
        
        last_snapshot_block = 0
        if len(self.snapshots) == 0:
            last_snapshot_block = self.auction_end_block
        else:
            last_snapshot_block = self.snapshots[-1]
        bond_end_block =  self.bond_repayment.bondTotalDurationBlocks+self.auction_end_block
        if self.bond_repayment.paymentSchedule == "fixed":
            days = self.bond_repayment.fixedPaymentInterval.days
            months = self.bond_repayment.fixedPaymentInterval.months
            years = self.bond_repayment.fixedPaymentInterval.years
            return min(last_snapshot_block + self.convert_date_to_blocks(days=days, months=months, years=years), bond_end_block)
        else:
            custom_repayment_index = len(self.snapshots)
            if custom_repayment_index < len(self.bond_repayment.customRepaymentSchedule):
                days = self.bond_repayment.customRepaymentSchedule[custom_repayment_index].days
                months = self.bond_repayment.customRepaymentSchedule[custom_repayment_index].months
                years = self.bond_repayment.customRepaymentSchedule[custom_repayment_index].years
                return min(last_snapshot_block + self.convert_date_to_blocks(days=days, months=months, years=years), bond_end_block)
            else:
                return max(last_snapshot_block, bond_end_block)

    def create_snapshot(self, caller):
        status = self.get_bond_status()
        if status != BondState.BOND_LIVE:
            raise RuntimeError("Bond is not live.")
        next_snapshot_block = self.next_eligible_snapshot()
        curr_block = get_current_block()
        if curr_block <= next_snapshot_block:
            raise RuntimeError("Not yet eligible for snapshot.")
        snapshot_block = self._snapshot()
        payment_due = self._calculate_snapshot_payment_due(snapshot_block)
        self._add_payment(
            PaymentStruct(
                snapshot_block=snapshot_block, 
                total_amount=payment_due, 
                total_allocated=0, 
                total_claimed=0,
                balances={}, 
                penalty_paid=0,
                snapshot_caller=caller
            )
        )
        self.snapshot_bounty[snapshot_block] = caller
        return snapshot_block
    
    def _add_payment(self, payment):
        self.payments.append(payment)
        self.payments_index[payment.snapshot_block] = len(self.payments) - 1
    
    def _get_payment_for_block(self, snapshot_block):
        if snapshot_block not in self.payments_index:
            raise RuntimeError("Payment not found.")
        return self.payments[self.payments_index[snapshot_block]]
    
    def _get_apr_per_block(self, total_amount, interest_rate):
        apr_amount = (interest_rate * total_amount) // 100
        return apr_amount // (5760 * 365)
    
    def _get_apr_amount_for_block_window(self, total_amount, interest_rate, start_block, end_block):
        apr_per_block = self._get_apr_per_block(total_amount, interest_rate)
        if start_block >= end_block:
            raise ValueError("Start block must be less than end block.")
        elapsed_blocks = end_block - start_block
        return elapsed_blocks * apr_per_block
    
    def get_amount_owed_for_snapshot(self, snapshot_block):
        if snapshot_block not in self.snapshot_balances:
            return 0
        curr_block = get_current_block()

        payment_info = self._get_payment_for_block(snapshot_block)
        amount_due = payment_info.total_amount - payment_info.total_allocated
        if amount_due <= 0:
            return 0
        payment_due_block = snapshot_block + 5760 * 7 
        penalty_amount_remaining = 0
        if curr_block > payment_due_block and self.bond_repayment.latePenalty > 0:
            # The issuer has 7 days to allocate funds to the snapshot
            # If they don't allocate funds within this time, the penalty is applied
            penalty_amount = self._get_apr_amount_for_block_window(
                total_amount= amount_due,
                interest_rate=self.bond_repayment.latePenalty,
                start_block=payment_due_block,
                end_block=curr_block
            )
            penalty_amount_remaining = penalty_amount - payment_info.penalty_paid
        return (amount_due, penalty_amount_remaining)
    
    def get_total_owed(self):
        total_principal_owed = 0
        total_penalty_owed = 0
        for i in range(self.last_fully_paid_index + 1, len(self.payments)):
            payment = self.payments[i]
            principal, penalty = self.get_amount_owed_for_snapshot(payment["snapshot_block"])
            total_principal_owed += principal
            total_penalty_owed += penalty
        return (total_principal_owed, total_penalty_owed)
    
    def get_total_owed_breakdown(self):
        total_owed = []
        for i in range(self.last_fully_paid_index + 1, len(self.payments)):
            payment = self.payments[i]
            principal, penalty = self.get_amount_owed_for_snapshot(payment["snapshot_block"])
            total_owed += [[payment["snapshot_block"], principal, penalty]]
        return total_owed
    
    @reentrancy_protection
    def deposit_payment(self, amount):
        status = self.get_bond_status()
        if status != BondState.BOND_LIVE:
            raise RuntimeError("Bond is not live.")
        
        # Access the token instance using the token address
        payment_token_instance = tokens[self.bond_details.paymentTokenAddress]
        
        # Ensure the issuer has approved enough tokens for the contract to transfer
        if payment_token_instance.allowance(self.issuer, self.bond_id) < amount:
            raise RuntimeError("Insufficient token approval.")
        
        # Transfer the tokens from issuer to contract
        # This might create an over payment situation
        # The overpayment will be allocated to the next snapshot
        # If the issuer realizes they have overpaid they can withdraw unallocated funds
        if not payment_token_instance.transferFrom(self.issuer, self.bond_id, amount):
            raise RuntimeError("Transfer failed.")
        
        self._allocate_payments(amount)
        
        
    
    def _allocate_payments(self, amount):
        amount += self.overpayment
        
        repaid = 0
        
        for i in range(self.last_fully_paid_index + 1, len(self.payments)):
            payment = self.payments[i]
            principal_due, penalty_due = self.get_amount_owed_for_snapshot(payment["snapshot_block"])
            penalty_payment_amount = 0
            principal_payment_amount = 0
            finished_payment = False

            if amount >= principal_due + penalty_due:
                penalty_payment_amount = penalty_due
                principal_payment_amount = principal_due
                finished_payment = True
            elif penalty_due >= amount:
                penalty_payment_amount = amount
            else:
                penalty_payment_amount = penalty_due
                principal_payment_amount = amount - penalty_due
            
            payment.total_allocated += principal_payment_amount
            payment.penalty_paid += penalty_payment_amount
            repaid += principal_payment_amount
            if finished_payment:
                self.last_fully_paid_index += 1
                finished_payment = False
            amount -= penalty_payment_amount + principal_payment_amount
            if amount <= 0:
                break
        
        if amount > 0:
            # Overpayment
            self.overpayment = amount
            
        self.total_repaid += repaid
        if self.total_repaid >= self.total_supply * self.bond_details.tokenPrice:
            self.bond_end_block = get_current_block()
            
                
    @only_issuer
    @reentrancy_protection
    def withdraw_overpayment(self, issuer):
        if self.overpayment > 0:
            payment_token_instance = tokens[self.bond_details.paymentTokenAddress]
            if not payment_token_instance.transfer(self.bond_id, issuer, self.overpayment):
                raise RuntimeError("Transfer failed.")
            self.overpayment = 0

    def get_amount_user_entitled_to_for_snapshot(self, holder, snapshot_block):
        balance_at_snapshot = self.balance_of_at(holder, snapshot_block)
        if balance_at_snapshot == 0:
            return 0
        
        payment_info = self._get_payment_for_block(snapshot_block)
        principal_percentage_owed = (payment_info.total_allocated * balance_at_snapshot) // self.total_supply
        penalty_percentage_owed = (payment_info.penalty_paid * balance_at_snapshot) // self.total_supply
        amount_already_claimed = payment_info.balances.get(holder, 0)
        available_to_claim = principal_percentage_owed + penalty_percentage_owed - amount_already_claimed

        return [principal_percentage_owed, penalty_percentage_owed, amount_already_claimed, available_to_claim]
    
    def get_amount_user_entitled_to(self, holder):
        amounts = []
        for i in range(len(self.payments)):
            payment = self.payments[i]
            snapshot_block = payment["snapshot_block"]
            amounts += [[snapshot_block] + self.get_amount_user_entitled_to_for_snapshot(holder, snapshot_block)]
        return amounts

    @reentrancy_protection
    def claim_payment_for_snapshot(self, holder, snapshot_block):
        balance_at_snapshot = self.balance_of_at(holder, snapshot_block)
        if balance_at_snapshot == 0:
            return 0
        payment_info = self._get_payment_for_block(snapshot_block)
        principal_percentage_owed = (payment_info.total_allocated * balance_at_snapshot) // self.total_supply
        penalty_percentage_owed = (payment_info.penalty_paid * balance_at_snapshot) // self.total_supply
        amount_already_claimed = payment_info.balances.get(holder, 0)
        available_to_claim = principal_percentage_owed + penalty_percentage_owed - amount_already_claimed
        if available_to_claim == 0:
            return 0
        # Transfer token to holder
        payment_token_instance = tokens[self.bond_details.paymentTokenAddress]
        if not payment_token_instance.transfer(self.bond_id, holder, available_to_claim):
            raise RuntimeError("Transfer failed.")
        payment_info.balances[holder] += available_to_claim
        payment_info.total_claimed += available_to_claim
    
    @reentrancy_protection
    def claim_payments(self, holder):
        total_claimed = 0
        for payment in self.payments:
            balance_at_snapshot = self.balance_of_at(holder, payment["snapshot_block"])
            if balance_at_snapshot == 0:
                continue
            principal_percentage_owed = (payment.total_allocated * balance_at_snapshot) // self.total_supply
            penalty_percentage_owed = (payment.penalty_paid * balance_at_snapshot) // self.total_supply
            amount_already_claimed = payment.balances.get(holder, 0)
            available_to_claim = principal_percentage_owed + penalty_percentage_owed - amount_already_claimed
            if available_to_claim == 0:
                continue
            payment.balances[holder] += available_to_claim
            payment.total_claimed += available_to_claim
            total_claimed += available_to_claim
        # Transfer token to holder
        payment_token_instance = tokens[self.bond_details.paymentTokenAddress]
        if not payment_token_instance.transfer(self.bond_id, holder, total_claimed):
            raise RuntimeError("Transfer failed.")


    @only_issuer
    @reentrancy_protection
    def start_auction(self, issuer):
        status = self.get_bond_status()
        if status != BondState.AUCTION_NOT_STARTED:
            raise RuntimeError("Auction has already started.")
        self.auction_start_block = get_current_block()            
        
    def get_remaining_tokens(self):
        if self.bond_details.infiniteTokens:
            return 1
        return self.bond_details.tokens - self.total_supply
    
    def is_bond_sold_out(self):
        if self.bond_details.infiniteTokens:
            return False
        return self.total_supply >= self.bond_details.tokens

    @only_issuer
    def halt_activity(self, issuer, status):
        if type(status) != bool:
            raise TypeError("Status should be a boolean.")
        self.activity_halted = status
    
    def _is_pre_auction(self):
        # Only called internally
        # If we don't have a start block then the auction is manual and hasn't started yet
        curr_block = get_current_block()
        return self.auction_start_block == 0 or curr_block < self.auction_start_block
    
    def _is_auction_live(self):
        # Only called internally
        # When bond is purchased we will check to see if all tokens are sold and then set an end block if they are
        # If they have a manual end block then we will set that as the end block unless all tokens are sold before that
        curr_block = get_current_block()
        return self.auction_start_block != 0 and self.auction_start_block <= curr_block \
            and (self.auction_end_block == 0 or self.auction_end_block != 0 and curr_block <= self.auction_end_block)
    
    def _is_bond_live(self):
        # Only called internally
        # bond_end_block is set when the issuer repays the final repayment 
        # or makes all payments and they want to end early
        curr_block = get_current_block()
        return self.auction_end_block != 0 and self.auction_end_block <= curr_block \
            and self.bond_end_block == 0
    
    def _is_bond_finished(self):
        # Only called internally
        # If the bond has ended and all payments have been made
        return self.bond_end_block != 0


    def _is_bond_cancelled(self):
        # Only called internally
        # If bond auction has started and ended and not all tokens are sold but required to be
        curr_block = get_current_block()
        auction_over = self.auction_end_block != 0 and self.auction_end_block <= curr_block
        return self.bond_manually_cancelled \
            or (auction_over and self.bond_details.requiresFullSale and not self.is_bond_sold_out())

    
    def get_bond_status(self):
        # states:
        # 0 - auction not started
        # 1 - auction started
        # 2 - auction ended/bond is live
        # 3 - activity halted
        # 4 - bond cancelled
        current_block = get_current_block()
        passed_auction_start_block = False
        if self.activity_halted:
            return BondState.ACTIVITY_HALTED
        if self._is_pre_auction():
            return BondState.AUCTION_NOT_STARTED
        if self._is_auction_live():
            return BondState.AUCTION_LIVE
        if self._is_bond_live():
            return BondState.BOND_LIVE
        if self._is_bond_finished():    
            return BondState.BOND_ENDED
        if self._is_bond_cancelled():
            return BondState.BOND_CANCELLED
        
        return BondState.AUCTION_NOT_STARTED

    @reentrancy_protection
    def purchase_bond(self, buyer, payment_token_amount, bond_token_amount):
        auction_price = self.get_current_auction_price()
        status = self.get_bond_status()
        if status != BondState.AUCTION_LIVE:
            raise RuntimeError("Auction is not live.")

        expected_bond_token_amount = payment_token_amount // auction_price
        if bond_token_amount < expected_bond_token_amount:
            raise ValueError("The number of bond tokens does not match the payment amount submitted at the current price.")
        
        bond_tokens_to_transfer = min(bond_token_amount, expected_bond_token_amount)
        
        if not self.bond_details.infiniteTokens and self.bond_details.tokens - self.total_supply < bond_tokens_to_transfer:
            raise RuntimeError("Insufficient bond inventory.")

        total_cost = bond_tokens_to_transfer * auction_price
        
        payment_token = tokens[self.bond_details.paymentTokenAddress]
        if payment_token.allowances.get(buyer, {}).get(self.bond_id, 0) < total_cost:
            raise RuntimeError("Insufficient token approval.")
        
        if not payment_token.transferFrom(buyer, self.bond_id, total_cost):
            raise RuntimeError("Transfer failed.")
        
        self.total_supply += bond_tokens_to_transfer
        self.balances[buyer] += bond_tokens_to_transfer
        self.funds_from_bond_purchase += total_cost

        if self.is_bond_sold_out():
            self.auction_end_block = get_current_block()


    @only_issuer
    @reentrancy_protection
    def end_auction(self, issuer):
        status = self.get_bond_status()
        if status != BondState.AUCTION_LIVE:
            raise RuntimeError("Auction is not live.")
        current_block = get_current_block()
        self.auction_end_block = current_block

    @only_issuer
    @reentrancy_protection
    def withdraw_funds(self, issuer):
        status = self.get_bond_status()
        if status != BondState.BOND_LIVE:
            raise RuntimeError("Bond is not live.")
        if self.withdrawn_funds:
            return False
        funds_token = tokens[self.bond_details.paymentTokenAddress]
        if not funds_token.transfer(self.contract_address, self.issuer, self.funds_from_bond_purchase):
            raise RuntimeError("Transfer failed.")
        self.withdrawn_funds = True
        return True

    @only_issuer
    def approve_payee(self, issuer, payee):
        self.approved_payees[payee] = True
    
    @only_issuer
    def remove_payee(self, issuer, payee):
        self.approved_payees[payee] = False

    def convert_to_shares(self, holder, conversion_rate, shares_contract):
        if self.is_convertible:
            num_shares = self.balances[holder] * conversion_rate
            shares_contract.transfer(self.issuer, holder, num_shares)
            self.balances[holder] = 0

    # Automatic auction functions
    @only_issuer
    def enable_auto_auction(self, issuer, rate):
        self.auto_auction_enabled = True
        self.auto_auction_rate = rate

    @only_issuer
    def disable_auto_auction(self, issuer):
        self.auto_auction_enabled = False
    
    def get_current_auction_price(self):
        price = self.bond_details.tokenPrice
        status = self.get_bond_status()
        if status != BondState.AUCTION_LIVE:
            return price
        if self.auction_schedule.adjustAutomatically:
            curr_block = get_current_block()
            elapsed_blocks = curr_block - self.auction_start_block
            adjustment_interval_blocks = self.convert_date_to_blocks(days=self.auction_schedule.adjustmentDetails.intervalDays, hours=self.auction_schedule.adjustmentDetails.intervalHours)
            if adjustment_interval_blocks == 0:
                return price
            intervals_passed = elapsed_blocks // adjustment_interval_blocks # Make sure that we don't divide by 0 in the contract
            price_interval_delta = 0
            if self.auction_schedule.adjustmentType == "percentage":
                price_interval_delta = price * self.auction_schedule.AdjustmentDetailsStruct.rate
            elif self.auction_schedule.adjustmentType == "fixed":
                price_interval_delta = self.auction_schedule.adjustmentDetails.amount
            price = max(price - (price_interval_delta * intervals_passed), self.auction_schedule.minPrice)
        return price

# Pydantic models for API requests and responses
class User(BaseModel):
    id: str
    name: str
    balances: Dict[str, float] = {}

class Token(BaseModel):
    contract_address: str
    name: str
    symbol: str
    total_supply: float
    balances: Dict[str, float] = {}

class PaymentScheduleItem(BaseModel):
    days: int
    months: int
    years: int
    amount: float

class BondDetailsRequest(BaseModel):
    user_id: str

class IssueBondRequest(BaseModel):
    user_id: str
    draft_id: str


class CreateUserRequest(BaseModel):
    name: str

class CreateTokenRequest(BaseModel):
    name: str
    symbol: str
    total_supply: float

class AddFundsRequest(BaseModel):
    user_id: str
    token: str
    amount: float

class AuctionDuration(BaseModel):
    days: int
    hours: int

class AdjustmentDetails(BaseModel):
    intervalDays: int
    intervalHours: int
    amount: float
    rate: float

class BondDuration(BaseModel):
    years: int
    months: int
    days: int

class FixedPaymentInterval(BaseModel):
    days: int
    months: int
    years: int

class CustomRepaymentInterval(BaseModel):
    days: int
    months: int
    years: int
    principalPercent: float
    interestPercent: float

class ProjectInfo(BaseModel):
    name: str
    description: str
    website: str
    imageUrl: str
    coinGeckoUrl: str

class AuctionSchedule(BaseModel):
    auctionType: str
    auctionDuration: AuctionDuration
    auctionEndCondition: str
    adjustAutomatically: bool
    adjustmentType: str
    adjustmentDetails: AdjustmentDetails
    minPrice: float
    startAutomatically: bool
    startDate: str


    @property
    def startBlock(self):
        if self.startAutomatically and self.startDate != "":
            formats = ["%Y-%m-%dT%H:%M:%S.%fZ", "%Y-%m-%dT%H:%M:%S", "%Y-%m-%dT%H:%M"]
            for fmt in formats:
                try:
                    return convert_to_blocks(datetime.datetime.strptime(self.startDate, fmt))
                except ValueError:
                    continue
            raise ValueError(f"Date {self.startDate} does not match any known formats")
        else:
            return 0
        
    @property
    def endBlock(self):
        if self.startDate!= "" and self.auctionDuration.hours > 0 and self.auctionDuration.days > 0 and self.auctionEndCondition == "hard-end":
            return convert_to_blocks(self.start_date) + convert_date_to_blocks(hours=self.auctionDuration.hours, days=self.auctionDuration.days)
        else:
            return 0

class BondDetails(BaseModel):
    title: str
    totalAmount: int
    infiniteTokens: bool
    tokens: int
    tokenPrice: float
    tokenSymbol: str
    interestRate: float
    requiresFullSale: bool
    earlyRepayment: bool
    collateral: bool
    paymentTokenAddress: Optional[str] = frax_token_id

    def __str__(self):
        return f"title: {str(self.title)}, totalAmount: {str(self.totalAmount)}, infiniteTokens: {str(self.infiniteTokens)}, tokens: {str(self.tokens)}, tokenPrice: {str(self.tokenPrice)}, tokenSymbol: {str(self.tokenSymbol)}, interestRate: {str(self.interestRate)}, requiresFullSale: {str(self.requiresFullSale)}, earlyRepayment: {str(self.earlyRepayment)}, collateral: {str(self.collateral)}, paymentTokenAddress: {str(self.paymentTokenAddress)}"

class BondRepayment(BaseModel):
    bondDuration: BondDuration
    repaymentType: str
    paymentSchedule: str
    latePenalty: float
    fixedPaymentInterval: FixedPaymentInterval
    customRepaymentSchedule: List[CustomRepaymentInterval]

class Bond(BaseModel):
    bond_id: str

class PublishedBondPreview(BaseModel):
    contract_address: str
    name : str
    status: str
    apr: float
    interest: float
    duration: BondDuration
    token_price: float
    tokens: int
    total_amount: int
    total_supply: int
    auction_start_block: int
    auction_end_block: int
    next_snap_shot_block: int
    image_url: str
    late_penalty: float

class SaveDraftRequest(BaseModel):
    draft_id: Optional[str] = None
    project_info: ProjectInfo
    bond_details: BondDetails
    auction_schedule: AuctionSchedule
    bond_repayment: BondRepayment

class UserDetail(User):
    bonds_created: List[PublishedBondPreview] = []
    bonds_purchased: List[PublishedBondPreview] = []
    tokens_held: List[Token] = []
    draft_bonds: List[Dict] = []

class SetPriceRequest(BaseModel):
    price: float

class PurchaseRequest(BaseModel):
    payment_token_amount: float
    bond_token_amount: float

class PaymentRecord(BaseModel):
    snapshot_block: int
    total_amount: int
    total_allocated: int
    total_claimed: int
    balances: Dict[str, int]
    penalty_paid: int
    snapshot_caller: str

class AmountUserEntitledToRecord(BaseModel):
    snapshot_block: int
    principal_owed: float
    penalty_owed: float
    amount_already_claimed: float
    available_to_claim: float

class IssuerOwedBreakdown(BaseModel):
    snapshot_block: int
    principal_owed: int
    penalty_owed: int

class TotalIssuerOwes(BaseModel):
    total_principal_owed: int
    total_penalty_owed: int

class PublishedBondDetails(BaseModel):
    contract_address: str
    issuer: str
    total_supply: int
    project_info: ProjectInfo
    bond_details: BondDetails
    auction_schedule: AuctionSchedule
    bond_repayment: BondRepayment
    activity_halted: bool

    auction_start_block: int
    auction_end_block: int
    bond_end_block: int
    bond_manually_cancelled: bool

    payments: List[PaymentRecord]
    overpayment: int

    # Computed properties
    next_eligible_snapshot: int
    total_issuers_owes: TotalIssuerOwes
    total_issuer_owes_break_down: List[IssuerOwedBreakdown]
    amount_user_entitled_to_and_claimable : List[AmountUserEntitledToRecord] # This is only what they can currently claim
    remaining_tokens : int
    bond_sold_out : bool
    bond_status: str
    current_auction_price: float
    apr : float





# Simulating Structs for passing data to the contract using dataclasses
@dataclass
class AuctionDurationStruct:
    days: int
    hours: int

@dataclass
class AdjustmentDetailsStruct:
    intervalDays: int
    intervalHours: int
    amount: int
    rate: int

@dataclass
class BondDurationStruct:
    years: int
    months: int
    days: int

@dataclass
class FixedPaymentIntervalStruct:
    days: int
    months: int
    years: int

@dataclass
class CustomRepaymentIntervalStruct:
    days: int
    months: int
    years: int
    principalPercent: int
    interestPercent: int

@dataclass
class DateStruct:
    hours: int
    days: int
    months: int
    years: int

@dataclass
class PaymentStruct:
    snapshot_block: int
    total_amount: int
    total_allocated: int
    total_claimed: int
    balances: Dict[str, int]
    penalty_paid: int
    snapshot_caller: str

@dataclass
class ProjectInfoStruct:
    name: str
    description: str
    website: str
    imageUrl: str
    coinGeckoUrl: str

@dataclass
class AuctionScheduleStruct:
    auctionType: str
    auctionDuration: AuctionDurationStruct
    auctionEndCondition: str
    adjustAutomatically: bool
    adjustmentType: str
    adjustmentDetails: AdjustmentDetailsStruct
    minPrice: int
    startAutomatically: bool
    startBlock: int
    endBlock: int

@dataclass
class BondDetailsStruct:
    title: str
    totalAmount: int
    infiniteTokens: bool
    tokens: int
    tokenPrice: int
    tokenSymbol: str
    interestRate: int
    requiresFullSale: bool
    earlyRepayment: bool
    collateral: bool
    paymentTokenAddress: str

@dataclass
class BondRepaymentStruct:
    bondDuration: BondDurationStruct
    bondTotalDurationBlocks: int
    repaymentType: str
    paymentSchedule: str
    latePenalty: int
    fixedPaymentInterval: FixedPaymentIntervalStruct
    customRepaymentSchedule: List[CustomRepaymentIntervalStruct]

@dataclass
class SaveDraftRequestStruct:
    project_info: ProjectInfoStruct
    bond_details: BondDetailsStruct
    auction_schedule: AuctionScheduleStruct
    bond_repayment: BondRepaymentStruct
    draft_id: Optional[str] = None

# Helper Conversion Functions
def convert_to_integer(amount: float, multiplier: int = 10000) -> int:
    return int(amount * multiplier)

def convert_to_blocks(date: datetime) -> int:
    # Assume each day is 5760 blocks (15 seconds per block)
    return (date.date() - datetime.date(1970, 1, 1)).days * 5760

def convert_date_to_blocks(hours=0, days = 0, months = 0, years = 0):
    # Assume each day is 5760 blocks (15 seconds per block)
    return (years * 365 * 5760) + (months * 30 * 5760) + (days * 5760) + (hours * 240)

def convert_blocks_to_date(block_number: int) -> datetime:
    # Assume each day is 5760 blocks (15 seconds per block)
    return datetime.datetime(1970, 1, 1) + datetime.timedelta(days=block_number // 5760)

def convert_payment_schedule(payment_schedule: List[PaymentScheduleItem]) -> List[Dict[str, int]]:
    return [
        {
            "days": item.days,
            "months": item.months,
            "years": item.years,
            "amount": convert_to_integer(item.amount)
        }
        for item in payment_schedule
    ]

def get_current_block() -> int:
    # Assuming a block time of 15 seconds
    genesis_block = datetime.datetime(1970, 1, 1)
    current_time = datetime.datetime.now()
    elapsed_seconds = (current_time - genesis_block).total_seconds()
    current_block = int(elapsed_seconds // 15) + block_offset
    return current_block

def generate_ethereum_address() -> str:
    return '0x' + secrets.token_hex(20)

# API Endpoints
@app.post("/users", response_model=User)
def create_user(user: CreateUserRequest):
    user_id = generate_ethereum_address()
    users[user_id] = {"id": user_id, "name": user.name, "balances": {}}
    return users[user_id]

@app.get("/users", response_model=List[User])
def get_users():
    return list(users.values())

@app.post("/users/{user_id}/add-funds")
def add_funds(request: AddFundsRequest):
    if request.user_id not in users:
        raise HTTPException(status_code=404, detail="User not found")
    
    token_id = None
    for id, token in tokens.items():
        if token.symbol == request.token:
            token_id = id
            break

    if token_id is None:
        raise HTTPException(status_code=404, detail="Token not found")

    if request.token not in users[request.user_id]["balances"]:
        users[request.user_id]["balances"][request.token] = 0

    users[request.user_id]["balances"][request.token] += request.amount

    token = tokens[token_id]

    if request.user_id not in token.balances:
        token.balances[request.user_id] = 0

    token.balances[request.user_id] += request.amount

    return {"message": "Funds added successfully", "new_balance": users[request.user_id]["balances"][request.token]}

@app.get("/users/{user_id}", response_model=UserDetail)
def get_user(user_id: str):
    if user_id not in users:
        raise HTTPException(status_code=404, detail="User not found")
    
    user = users[user_id]
    
    # Retrieve bonds created by the user
    user_bonds = [launcher_contract.bonds[bond_id] for bond_id in launcher_contract.issuer_bonds.get(user_id, [])]
    user_created_bond_previews = [build_bond_preview_from_bond(bond) for bond in user_bonds]
    # user["bonds_created"] = user_bonds
    user["bonds_created"] = user_created_bond_previews
    # Retrieve bonds purchased by the user
    user_bonds_purchased = [bond for bond in bonds.values() if user_id in bond["balances"] and bond["balances"][user_id] > 0]
    user["bonds_purchased"] = user_bonds_purchased
    
    # Retrieve tokens held by the user
    user_tokens = [token for token in tokens.values() if user_id in token.balances and token.balances[user_id] > 0]
    user["tokens_held"] = user_tokens
    
    # Retrieve draft bonds created by the user
    user_drafts = [draft for draft in projects.values() if draft["user_id"] == user_id and draft["is_draft"]]
    user["draft_bonds"] = user_drafts
    
    return user

@app.get("/current_user", response_model=User)
def get_current_user():
    global current_user_id
    if current_user_id is None:
        raise HTTPException(status_code=404, detail="No user is currently selected")
    return users[current_user_id]

@app.post("/users/{user_id}/switch")
def switch_user(user_id: str):
    global current_user_id
    if user_id not in users:
        raise HTTPException(status_code=404, detail="User not found")
    current_user_id = user_id
    return {"message": f"Switched to user {users[user_id]['name']}"}

@app.post("/tokens", response_model=Token)
def create_token(token: CreateTokenRequest):
    token = ERC20Token(token.name, token.symbol, token.total_supply)
    tokens[token.contract_address] = token 
    tokens[token.contract_address].balances[token.contract_address] = token.total_supply
    return {
        "id": token.contract_address,
        "name": token.name,
        "symbol": token.symbol,
        "total_supply": token.total_supply,
        "balances": tokens[token.contract_address].balances
    }

frax_token_info = CreateTokenRequest(name="Frax", symbol="FRAX", total_supply=100000000)
frax_token_id = create_token(frax_token_info)['id']

@app.get("/tokens", response_model=List[Token])
def get_tokens():
    return list(tokens.values())

@app.post("/users/{user_id}/issue_bond", response_model=Bond)
def issue_bond(user_id: str, request: SaveDraftRequest):
    if user_id not in users:
        raise HTTPException(status_code=404, detail="User not found")
    if launcher_contract.bond_issuance_stopped:
        raise HTTPException(status_code=403, detail="Bond issuance has been halted")
    
    # TODO: auction startDate needs to be converted to block number and changed to startBlock
    # TODO: Currently auction only ends based on whether it is sold out or manually ended
    # TODO: need an auction end data and convert to block number
    # TODO: timezone is not used in the contract
    # TODO: we need bondTotalDuration in bond repayment in blocks
    draft_response = save_draft(user_id, request)
    draft_id = draft_response["draft_id"]


    # Retrieve the draft bond data
    draft_data = projects.get(draft_id)
    if not draft_data or draft_data["user_id"] != user_id:
        raise HTTPException(status_code=404, detail="Draft not found or user mismatch")

    # Create data classes from the draft data
    project_info = ProjectInfoStruct(**draft_data["project_info"].dict())
    bond_details = BondDetailsStruct(**draft_data["bond_details"].dict())
    auction_schedule = AuctionScheduleStruct(
        auctionDuration=AuctionDurationStruct(**draft_data["auction_schedule"].dict()["auctionDuration"]),
        startBlock=draft_data["auction_schedule"].startBlock,
        endBlock= draft_data["auction_schedule"].endBlock,
        **{k: v for k, v in draft_data["auction_schedule"].dict().items() if k not in ("auctionDuration", "startDate")}
    )
    bond_repayment = BondRepaymentStruct(
        bondDuration=BondDurationStruct(**draft_data["bond_repayment"].dict()["bondDuration"]),
        bondTotalDurationBlocks=convert_date_to_blocks(**draft_data["bond_repayment"].dict()["bondDuration"]),
        fixedPaymentInterval=FixedPaymentIntervalStruct(**draft_data["bond_repayment"].dict()["fixedPaymentInterval"]),
        customRepaymentSchedule=[
            CustomRepaymentIntervalStruct(**item) for item in draft_data["bond_repayment"].dict()["customRepaymentSchedule"]
        ],
        **{k: v for k, v in draft_data["bond_repayment"].dict().items() if k not in ["bondDuration", "fixedPaymentInterval", "customRepaymentSchedule"]}
    )

    # Create the bond contract using the data classes
    bond_id, bond_contract = launcher_contract.create_bond_contract(
        user_id, project_info, bond_details, auction_schedule, bond_repayment
    )
    # TODO: delete the draft

    return {"bond_id": bond_id}

def calculate_apr(future_value, present_value, days=0, months=0, years=0):
    # Convert the total duration into years
    duration_years = years + (months / 12) + (days / 365)
    
    # Calculate APR
    apr = ((future_value / present_value) ** (1 / duration_years) - 1) * 100
    return apr

def calculate_apr_from_bond(bond: BondContract):
    status = bond.get_bond_status()
    apr = bond.bond_details.interestRate
    if status == BondState.AUCTION_LIVE:
        auction_price = bond.get_current_auction_price()
        token_price = bond.bond_details.tokenPrice
        days = bond.bond_repayment.bondDuration.days
        months = bond.bond_repayment.bondDuration.months
        years = bond.bond_repayment.bondDuration.years
        apr = calculate_apr(token_price, auction_price, days, months, years)
        apr += bond.bond_details.interestRate
    return apr


def convert_bond_status_to_string(status):
    if status == BondState.AUCTION_NOT_STARTED:
        return "Pre-Auction"
    if status == BondState.AUCTION_LIVE:
        return "Auction Live"
    if status == BondState.BOND_LIVE:
        return "Bond Live"
    if status == BondState.BOND_ENDED:
        return "Bond Ended"
    if status == BondState.BOND_CANCELLED:
        return "Bond Cancelled"
    if status == BondState.ACTIVITY_HALTED:
        return "Activity Halted"

def build_bond_preview_from_bond(bond):

<<<<<<< HEAD
=======
    status = bond.get_bond_status()
    apr = calculate_apr_from_bond(bond)
    
>>>>>>> 60cab0ab
    return PublishedBondPreview(
        contract_address=bond.contract_address,
        name=bond.bond_details.title,
        status=convert_bond_status_to_string(status),
        apr=apr,
        interest=bond.bond_details.interestRate,
        duration=asdict(bond.bond_repayment.bondDuration),
        token_price=bond.bond_details.tokenPrice,
        tokens=bond.bond_details.tokens,
        total_amount=bond.bond_details.totalAmount,
        total_supply=bond.total_supply,
        auction_start_block=bond.auction_start_block,
        auction_end_block=bond.auction_end_block,
        next_snap_shot_block=bond.next_eligible_snapshot(),
        image_url=bond.project_info.imageUrl,
        late_penalty=bond.bond_repayment.latePenalty
    )

def convert_project_dataclass_to_info_basemodel(dataclass_instance):
    return ProjectInfo(**asdict(dataclass_instance))

def convert_bond_dataclass_to_details_basemodel(dataclass_instance):
    return BondDetails(**asdict(dataclass_instance))

def convert_auction_dataclass_to_schedule_basemodel(dataclass_instance):
    auction_schedule_dict = asdict(dataclass_instance)
    auction_schedule_dict['auctionDuration'] = AuctionDuration(**auction_schedule_dict['auctionDuration'])
    auction_schedule_dict['adjustmentDetails'] = AdjustmentDetails(**auction_schedule_dict['adjustmentDetails'])
    
    if auction_schedule_dict['startBlock'] != 0:
        auction_schedule_dict['startDate'] = convert_blocks_to_date(auction_schedule_dict['startBlock']).isoformat()
    else:
        auction_schedule_dict['startDate'] = ""
    
    return AuctionSchedule(**auction_schedule_dict)

def convert_bond_dataclass_to_repayment_basemodel(dataclass_instance):
    bond_repayment_dict = asdict(dataclass_instance)
    bond_repayment_dict['bondDuration'] = BondDuration(**bond_repayment_dict['bondDuration'])
    bond_repayment_dict['fixedPaymentInterval'] = FixedPaymentInterval(**bond_repayment_dict['fixedPaymentInterval'])
    bond_repayment_dict['customRepaymentSchedule'] = [
        CustomRepaymentInterval(**item) for item in bond_repayment_dict['customRepaymentSchedule']
    ]
    return BondRepayment(**bond_repayment_dict)

def build_bond_details_from_bond(bond: BondContract, user_id: str):
    amount_entitled_to = bond.get_amount_user_entitled_to(user_id)
    amount_user_entitled_to_and_claimable = []
    for elem in amount_entitled_to:
        record = AmountUserEntitledToRecord(
            snapshot_block=elem[0],
            principal_owed=elem[1],
            penalty_owed=elem[2],
            amount_already_claimed=elem[3],
            available_to_claim=elem[4]
        )
        amount_user_entitled_to_and_claimable.append(record)

    total_issuer_owes = bond.get_total_owed()
    total_issuer_owes_break_down = []
    for elem in bond.get_total_owed_breakdown():
        record = IssuerOwedBreakdown(
            snapshot_block=elem[0],
            principal_owed=elem[1],
            penalty_owed=elem[2]
        )
        total_issuer_owes_break_down.append(record)
    
    return PublishedBondDetails(
        contract_address=bond.contract_address,
        issuer=bond.issuer,
        total_supply=bond.total_supply,
        project_info=convert_project_dataclass_to_info_basemodel(bond.project_info),
        bond_details=convert_bond_dataclass_to_details_basemodel(bond.bond_details),
        auction_schedule=convert_auction_dataclass_to_schedule_basemodel(bond.auction_schedule),
        bond_repayment=convert_bond_dataclass_to_repayment_basemodel(bond.bond_repayment),
        activity_halted=bond.activity_halted,
        auction_start_block=bond.auction_start_block,
        auction_end_block=bond.auction_end_block,
        bond_end_block=bond.bond_end_block,
        bond_manually_cancelled=bond.bond_manually_cancelled,
        payments=bond.payments,
        overpayment=bond.overpayment,
        next_eligible_snapshot=bond.next_eligible_snapshot(),
        total_issuers_owes=TotalIssuerOwes(total_principal_owed=total_issuer_owes[0], total_penalty_owed=total_issuer_owes[1]),
        total_issuer_owes_break_down=total_issuer_owes_break_down,
        amount_user_entitled_to_and_claimable=amount_user_entitled_to_and_claimable,
        remaining_tokens=bond.get_remaining_tokens(),
        bond_sold_out=bond.is_bond_sold_out(),
        bond_status=convert_bond_status_to_string(bond.get_bond_status()),
        current_auction_price=bond.get_current_auction_price(),
        apr=calculate_apr_from_bond(bond)
    )

@app.post("/multi_sig/halt_withdrawals/{bond_id}")
def halt_withdrawals(bond_id: str, user_id: str):
    if user_id not in users:
        raise HTTPException(status_code=404, detail="User not found")
    if bond_id not in launcher_contract.bonds:
        raise HTTPException(status_code=404, detail="Bond not found")
    
    halted = launcher_contract.halt_withdrawals(bond_id, user_id)
    if halted:
        return {"message": "Withdrawals halted successfully"}
    return {"message": "Halt withdrawals approval recorded"}

@app.post("/multi_sig/stop_bond_issuance")
def stop_bond_issuance(user_id: str):
    if user_id not in users:
        raise HTTPException(status_code=404, detail="User not found")
    
    launcher_contract.stop_bond_issuance(user_id)
    return {"message": "Bond issuance stopped"}

@app.post("/users/{user_id}/save_draft", response_model=Dict)
def save_draft(user_id: str, draft_request: SaveDraftRequest):
    if user_id not in users:
        raise HTTPException(status_code=404, detail="User not found")
    draft_request.bond_details.paymentTokenAddress = frax_token_id
    draft_id = draft_request.draft_id
    if draft_id and draft_id in projects and projects[draft_id]["user_id"] == user_id:
        # Update existing draft
        projects[draft_id].update({
            "project_info": draft_request.project_info,
            "bond_details": draft_request.bond_details,
            "auction_schedule": draft_request.auction_schedule,
            "bond_repayment": draft_request.bond_repayment,
            "is_draft": True
        })
        message = "Draft updated successfully"
    else:
        # Create new draft
        draft_id = generate_ethereum_address()
        projects[draft_id] = {
            "user_id": user_id,
            "draft_id": draft_id,
            "project_info": draft_request.project_info,
            "bond_details": draft_request.bond_details,
            "auction_schedule": draft_request.auction_schedule,
            "bond_repayment": draft_request.bond_repayment,
            "is_draft": True
        }
        message = "Draft saved successfully"

    return {"message": message, "draft_id": draft_id}

@app.delete("/users/{user_id}/delete_draft/{draft_id}", response_model=Dict)
def delete_draft(user_id: str, draft_id: str):
    if user_id not in users:
        raise HTTPException(status_code=404, detail="User not found")
    if draft_id not in projects or projects[draft_id]["user_id"] != user_id:
        raise HTTPException(status_code=404, detail="Draft not found or does not belong to the user")

    del projects[draft_id]
    return {"message": "Draft deleted successfully"}

@app.post("/users/{user_id}/start_auction/{bond_id}")
def start_auction(user_id: str, bond_id: str, initial_price: float, duration: int):
    if user_id not in users:
        raise HTTPException(status_code=404, detail="User not found")
    if bond_id not in launcher_contract.bonds:
        raise HTTPException(status_code=404, detail="Bond not found")

    bond_contract = launcher_contract.bonds[bond_id]
    if bond_contract.issuer != user_id:
        raise HTTPException(status_code=403, detail="Only the issuer can start the auction")

    bond_contract.start_auction(user_id, convert_to_integer(initial_price), get_current_block(), duration, bond_contract.erc20_token)
    return {"message": "Auction started"}

@app.post("/users/{user_id}/purchase_bond/{bond_id}")
def purchase_bond(user_id: str, bond_id: str, request: PurchaseRequest):
    if user_id not in users:
        raise HTTPException(status_code=404, detail="User not found")
    if bond_id not in launcher_contract.bonds:
        raise HTTPException(status_code=404, detail="Bond not found")
    
    bond_contract = launcher_contract.bonds[bond_id]
    try:
        bond_contract.purchase_bond(user_id, convert_to_integer(request.payment_token_amount), convert_to_integer(request.bond_token_amount))
    except PermissionError as e:
        raise HTTPException(status_code=403, detail=str(e))
    except RuntimeError as e:
        raise HTTPException(status_code=400, detail=str(e))
    except ValueError as e:
        raise HTTPException(status_code=400, detail=str(e))

    return {"message": "Tokens purchased successfully"}

@app.post("/users/{user_id}/end_auction/{bond_id}")
def end_auction(user_id: str, bond_id: str):
    if user_id not in users:
        raise HTTPException(status_code=404, detail="User not found")
    if bond_id not in launcher_contract.bonds:
        raise HTTPException(status_code=404, detail="Bond not found")

    bond_contract = launcher_contract.bonds[bond_id]
    if bond_contract.issuer != user_id:
        raise HTTPException(status_code=403, detail="Only the issuer can end the auction")

    if bond_contract.end_auction(user_id):
        return {"message": "Auction ended"}
    return {"message": "Auction not yet ended"}

@app.post("/users/{user_id}/withdraw_funds/{bond_id}")
def withdraw_funds(user_id: str, bond_id: str, amount: float):
    if user_id not in users:
        raise HTTPException(status_code=404, detail="User not found")
    if bond_id not in launcher_contract.bonds:
        raise HTTPException(status_code=404, detail="Bond not found")

    bond_contract = launcher_contract.bonds[bond_id]
    if bond_contract.issuer != user_id:
        raise HTTPException(status_code=403, detail="Only the issuer can withdraw funds")

    if not bond_contract.withdraw_funds(user_id, convert_to_integer(amount)):
        raise HTTPException(status_code=400, detail="Withdrawal failed")
    return {"message": "Funds withdrawn successfully"}

@app.post("/users/{user_id}/allocate_payment/{bond_id}")
def allocate_payment(user_id: str, bond_id: str, amount: float, payment_time: str):
    if user_id not in users:
        raise HTTPException(status_code=404, detail="User not found")
    if bond_id not in launcher_contract.bonds:
        raise HTTPException(status_code=404, detail="Bond not found")

    bond_contract = launcher_contract.bonds[bond_id]
    bond_contract.allocate_payment(convert_to_integer(amount), payment_time)
    return {"message": "Payment allocated successfully"}

@app.post("/bonds/{bond_id}/claim_payment/{holder}")
def claim_payment(bond_id: str, holder: str):
    if bond_id not in launcher_contract.bonds:
        raise HTTPException(status_code=404, detail="Bond not found")

    bond_contract = launcher_contract.bonds[bond_id]
    try:
        total_claimed = bond_contract.claim_payment(holder)
    except RuntimeError as e:
        raise HTTPException(status_code=400, detail=str(e))

    return {"message": f"Payment of {total_claimed} claimed successfully"}


@app.post("/users/{user_id}/simulate_time_passage", response_model=Dict)
def simulate_time_passage(days: int):
    global block_offset
    block_offset += days * 5760  # Assuming 1 day = 5760 blocks (15 seconds per block)
    return {"message": "Time passage simulated successfully", "new_block_offset": block_offset}

@app.get("/users/{user_id}/bonds", response_model=List[Bond])
def get_user_bonds(user_id: str):
    if user_id not in users:
        raise HTTPException(status_code=404, detail="User not found")
    user_bonds = [bond for bond in bonds.values() if bond["issuer"] == user_id]
    return user_bonds

@app.get("/bonds", response_model=List[PublishedBondPreview])
def get_bonds():
    if len(launcher_contract.bonds) == 0:
        return list()
    bond_previews = [build_bond_preview_from_bond(bond) for bond in launcher_contract.bonds.values()]
    return list(bond_previews)

@app.get("/bond/{bond_id}", response_model=PublishedBondDetails)
def get_bond_details(bond_id: str, user_id:str):
    if bond_id not in launcher_contract.bonds:
        raise HTTPException(status_code=404, detail="Bond not found")
    if user_id not in users:
        raise HTTPException(status_code=404, detail="User not found")

    bond_contract = launcher_contract.bonds[bond_id]
    return build_bond_details_from_bond(bond_contract, user_id)

@app.get("/current_block", response_model=Dict)
def get_current_block_info():
    current_block = get_current_block()
    return {"current_block": current_block}

# Read functions for bond status
@app.get("/bonds/{bond_id}/current_price", response_model=Dict)
def get_current_price(bond_id: str):
    if bond_id not in launcher_contract.bonds:
        raise HTTPException(status_code=404, detail="Bond not found")

    bond_contract = launcher_contract.bonds[bond_id]
    current_price = bond_contract.get_current_price()
    return {"current_price": current_price}

@app.get("/bonds/{bond_id}/auction_status", response_model=Dict)
def get_auction_status(bond_id: str):
    if bond_id not in launcher_contract.bonds:
        raise HTTPException(status_code=404, detail="Bond not found")

    bond_contract = launcher_contract.bonds[bond_id]
    status = {
        "auction_active": bond_contract.auction_active,
        "start_block": bond_contract.start_block,
        "end_block": bond_contract.end_block,
        "current_price": bond_contract.get_current_price()
    }
    return status

@app.post("/users/{user_id}/set_min_price/{bond_id}")
def set_min_price(user_id: str, bond_id: str, request: SetPriceRequest):
    if user_id not in users:
        raise HTTPException(status_code=404, detail="User not found")
    if bond_id not in launcher_contract.bonds:
        raise HTTPException(status_code=404, detail="Bond not found")

    bond_contract = launcher_contract.bonds[bond_id]
    if bond_contract.issuer != user_id:
        raise HTTPException(status_code=403, detail="Only the issuer can set the minimum price")

    bond_contract.set_min_price(user_id, convert_to_integer(request.price))
    return {"message": "Minimum price set successfully"}

@app.post("/users/{user_id}/set_auction_price/{bond_id}")
def set_auction_price(user_id: str, bond_id: str, request: SetPriceRequest):
    if user_id not in users:
        raise HTTPException(status_code=404, detail="User not found")
    if bond_id not in launcher_contract.bonds:
        raise HTTPException(status_code=404, detail="Bond not found")

    bond_contract = launcher_contract.bonds[bond_id]
    if bond_contract.issuer != user_id:
        raise HTTPException(status_code=403, detail="Only the issuer can set the auction price")

    bond_contract.set_auction_price(user_id, convert_to_integer(request.price))
    return {"message": "Auction price set successfully"}

@app.post("/bonds/{bond_id}/create_snapshot")
def create_snapshot(bond_id: str, caller: str):
    if bond_id not in launcher_contract.bonds:
        raise HTTPException(status_code=404, detail="Bond not found")

    bond_contract = launcher_contract.bonds[bond_id]
    try:
        snapshot_block = bond_contract.create_snapshot(caller)
    except RuntimeError as e:
        raise HTTPException(status_code=400, detail=str(e))

    return {"message": "Snapshot created successfully", "snapshot_block": snapshot_block}

@app.post("/bonds/{bond_id}/deposit_payment")
def deposit_payment(bond_id: str, amount: float):
    if bond_id not in launcher_contract.bonds:
        raise HTTPException(status_code=404, detail="Bond not found")

    bond_contract = launcher_contract.bonds[bond_id]
    try:
        bond_contract.deposit_payment(convert_to_integer(amount))
    except RuntimeError as e:
        raise HTTPException(status_code=400, detail=str(e))

    return {"message": "Payment deposited successfully"}

@app.get("/bonds/{bond_id}/owed_payments/{holder}")
def get_owed_payments(bond_id: str, holder: str):
    if bond_id not in launcher_contract.bonds:
        raise HTTPException(status_code=404, detail="Bond not found")

    bond_contract = launcher_contract.bonds[bond_id]
    owed_payments = bond_contract.get_owed_payments(holder)

    return {"owed_payments": owed_payments}

# Run the server using the command: uvicorn main:app --reload<|MERGE_RESOLUTION|>--- conflicted
+++ resolved
@@ -1251,12 +1251,9 @@
 
 def build_bond_preview_from_bond(bond):
 
-<<<<<<< HEAD
-=======
     status = bond.get_bond_status()
     apr = calculate_apr_from_bond(bond)
     
->>>>>>> 60cab0ab
     return PublishedBondPreview(
         contract_address=bond.contract_address,
         name=bond.bond_details.title,
